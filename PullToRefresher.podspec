--- conflicted
+++ resolved
@@ -1,11 +1,7 @@
 Pod::Spec.new do |s|
 
   s.name         = "PullToRefresher"
-<<<<<<< HEAD
-  s.version      = "2.0.6"
-=======
   s.version      = "3.0.2"
->>>>>>> f366bc0c
   s.summary      = "This component implements pure pull-to-refresh logic and you can use it for developing your own pull-to-refresh animations"
   s.homepage     = "http://yalantis.com/blog/how-we-built-customizable-pull-to-refresh-pull-to-cook-soup-animation/"
 
